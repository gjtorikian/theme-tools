import { FileStat, FileTuple, path as pathUtils } from '@shopify/theme-check-common';
import * as path from 'node:path';
<<<<<<< HEAD
import {
  commands,
  ExtensionContext,
  languages,
  Position,
  Range,
  TextEditor,
  TextEditorDecorationType,
  Uri,
  window,
  workspace,
} from 'vscode';
=======
import { commands, ExtensionContext, languages, Uri, workspace, window } from 'vscode';
>>>>>>> 81ad9128
import {
  DocumentSelector,
  LanguageClient,
  LanguageClientOptions,
  ServerOptions,
  TransportKind,
} from 'vscode-languageclient/node';
import { documentSelectors } from '../common/constants';
import LiquidFormatter from '../common/formatter';
import { vscodePrettierFormat } from './formatter';
import { getSidekickAnalysis, LiquidSuggestion, log, SidekickDecoration } from './sidekick';

const sleep = (ms: number) => new Promise((res) => setTimeout(res, ms));

let $client: LanguageClient | undefined;
let $editor: TextEditor | undefined;
let $decorations: TextEditorDecorationType[] = [];

async function isShopifyTheme(workspaceRoot: string): Promise<boolean> {
  try {
    // Check for typical Shopify theme folders
    const requiredFolders = ['sections', 'templates', 'assets', 'config'];
    for (const folder of requiredFolders) {
      const folderUri = Uri.file(path.join(workspaceRoot, folder));
      try {
        await workspace.fs.stat(folderUri);
      } catch {
        return false;
      }
    }
    return true;
  } catch {
    return false;
  }
}

function isCursor(): boolean {
  // Check if we're running in Cursor's electron process
  const processTitle = process.title.toLowerCase();
  const isElectronCursor =
    processTitle.includes('cursor') && process.versions.electron !== undefined;

  // Check for Cursor-specific environment variables that are set by Cursor itself
  const hasCursorEnv =
    process.env.CURSOR_CHANNEL !== undefined || process.env.CURSOR_VERSION !== undefined;

  return isElectronCursor || hasCursorEnv;
}

interface ConfigFile {
  path: string;
  templateName: string;
  prompt: string;
}

async function getConfigFileDetails(workspaceRoot: string): Promise<ConfigFile> {
  if (isCursor()) {
    return {
      path: path.join(workspaceRoot, '.cursorrules'),
      templateName: 'llm-instructions.template',
      prompt:
        'Detected Shopify theme project in Cursor. Do you want a .cursorrules file to be created?',
    };
  }
  return {
    path: path.join(workspaceRoot, '.github', 'copilot-instructions.md'),
    templateName: 'llm-instructions.template',
    prompt:
      'Detected Shopify theme project in VSCode. Do you want a Copilot instructions file to be created?',
  };
}

async function isShopifyTheme(workspaceRoot: string): Promise<boolean> {
  try {
    // Check for typical Shopify theme folders
    const requiredFolders = ['sections', 'templates', 'assets', 'config'];
    for (const folder of requiredFolders) {
      const folderUri = Uri.file(path.join(workspaceRoot, folder));
      try {
        await workspace.fs.stat(folderUri);
      } catch {
        return false;
      }
    }
    return true;
  } catch {
    return false;
  }
}

function isCursor(): boolean {
  // Check if we're running in Cursor's electron process
  const processTitle = process.title.toLowerCase();
  const isElectronCursor =
    processTitle.includes('cursor') && process.versions.electron !== undefined;

  // Check for Cursor-specific environment variables that are set by Cursor itself
  const hasCursorEnv =
    process.env.CURSOR_CHANNEL !== undefined || process.env.CURSOR_VERSION !== undefined;

  return isElectronCursor || hasCursorEnv;
}

interface ConfigFile {
  path: string;
  templateName: string;
  prompt: string;
}

async function getConfigFileDetails(workspaceRoot: string): Promise<ConfigFile> {
  if (isCursor()) {
    return {
      path: path.join(workspaceRoot, '.cursorrules'),
      templateName: 'llm-instructions.template',
      prompt:
        'Detected Shopify theme project in Cursor. Do you want a .cursorrules file to be created?',
    };
  }
  return {
    path: path.join(workspaceRoot, '.github', 'copilot-instructions.md'),
    templateName: 'llm-instructions.template',
    prompt:
      'Detected Shopify theme project in VSCode. Do you want a Copilot instructions file to be created?',
  };
}

export async function activate(context: ExtensionContext) {
  const runChecksCommand = 'themeCheck/runChecks';

  if (workspace.workspaceFolders?.length) {
    const workspaceRoot = workspace.workspaceFolders[0].uri.fsPath;
    const instructionsConfig = await getConfigFileDetails(workspaceRoot);

    // Don't do anything if the file already exists
    try {
      await workspace.fs.stat(Uri.file(instructionsConfig.path));
      return;
    } catch {
      // File doesn't exist, continue
    }

    if (await isShopifyTheme(workspaceRoot)) {
      const response = await window.showInformationMessage(instructionsConfig.prompt, 'Yes', 'No');

      if (response === 'Yes') {
        // Create directory if it doesn't exist (needed for .github case)
        const dir = path.dirname(instructionsConfig.path);
        try {
          await workspace.fs.createDirectory(Uri.file(dir));
        } catch {
          // Directory might already exist, continue
        }

        // Read the template file from the extension's resources
        const templateContent = await workspace.fs.readFile(
          Uri.file(context.asAbsolutePath(`resources/${instructionsConfig.templateName}`)),
        );
        await workspace.fs.writeFile(Uri.file(instructionsConfig.path), templateContent);
        console.log(`Wrote instructions file to ${instructionsConfig.path}`);
      }
    }
  }

  context.subscriptions.push(
    commands.registerCommand('shopifyLiquid.restart', () => restartServer(context)),
  );
  context.subscriptions.push(
    commands.registerCommand('shopifyLiquid.runChecks', () => {
      $client!.sendRequest('workspace/executeCommand', { command: runChecksCommand });
    }),
  );
  context.subscriptions.push(
    languages.registerDocumentFormattingEditProvider(
      [{ language: 'liquid' }],
      new LiquidFormatter(vscodePrettierFormat),
    ),
  );
  context.subscriptions.push(
    commands.registerTextEditorCommand('shopifyLiquid.sidekick', async (textEditor: TextEditor) => {
      $editor = textEditor;

      log('Sidekick is analyzing...');
      await Promise.all([
        commands.executeCommand('setContext', 'shopifyLiquid.sidekick.isLoading', true),
      ]);

      try {
        // Show sidekick decorations
        applyDecorations(await getSidekickAnalysis(textEditor));
      } finally {
        await Promise.all([
          commands.executeCommand('setContext', 'shopifyLiquid.sidekick.isLoading', false),
        ]);
      }
    }),
  );
  context.subscriptions.push(
    commands.registerCommand('shopifyLiquid.sidefix', async (suggestion: LiquidSuggestion) => {
      log('Sidekick is fixing...');

      applySuggestion(suggestion);
    }),
  );
  // context.subscriptions.push(
  //   languages.registerInlineCompletionItemProvider(
  //     [{ language: 'liquid' }],
  //     new LiquidCompletionProvider(),
  //   ),
  // );

  context.subscriptions.push(
    workspace.onDidChangeTextDocument(() => {
      disposeDecorations();
    }),
  );

  await startServer(context);
}

export function deactivate() {
  return stopServer();
}

async function startServer(context: ExtensionContext) {
  const serverOptions = await getServerOptions(context);
  console.info(
    'shopify.theme-check-vscode Server options %s',
    JSON.stringify(serverOptions, null, 2),
  );
  if (!serverOptions) {
    return;
  }

  const clientOptions: LanguageClientOptions = {
    documentSelector: documentSelectors as DocumentSelector,
  };

  $client = new LanguageClient(
    'shopifyLiquid',
    'Theme Check Language Server',
    serverOptions,
    clientOptions,
  );

  $client.onRequest('fs/readDirectory', async (uriString: string): Promise<FileTuple[]> => {
    const results = await workspace.fs.readDirectory(Uri.parse(uriString));
    return results.map(([name, type]) => [pathUtils.join(uriString, name), type]);
  });

  $client.onRequest('fs/readFile', async (uriString: string): Promise<string> => {
    const bytes = await workspace.fs.readFile(Uri.parse(uriString));
    return Buffer.from(bytes).toString('utf8');
  });

  $client.onRequest('fs/stat', async (uriString: string): Promise<FileStat> => {
    return workspace.fs.stat(Uri.parse(uriString));
  });

  $client.start();
}

async function stopServer() {
  try {
    if ($client) {
      await Promise.race([$client.stop(), sleep(1000)]);
    }
  } catch (e) {
    console.error(e);
  } finally {
    $client = undefined;
  }
}

async function restartServer(context: ExtensionContext) {
  if ($client) {
    await stopServer();
  }
  await startServer(context);
}

async function getServerOptions(context: ExtensionContext): Promise<ServerOptions | undefined> {
  const serverModule = context.asAbsolutePath(path.join('dist', 'node', 'server.js'));
  return {
    run: {
      module: serverModule,
      transport: TransportKind.stdio,
    },
    debug: {
      module: serverModule,
      transport: TransportKind.stdio,
      options: {
        // --inspect=6009: runs the server in Node's Inspector mode so VS Code can attach to the server for debugging
        execArgv: ['--nolazy', '--inspect=6009'],
      },
    },
  };
}

// TODO: Check if we need to manually dispose decorations, or if we may be able to rely on the language server to do it
function disposeDecorations() {
  $decorations.forEach((decoration) => decoration.dispose());
  $decorations = [];
}

function applyDecorations(decorations: SidekickDecoration[]) {
  disposeDecorations();

  decorations.forEach((decoration) => {
    $decorations.push(decoration.type);
    $editor?.setDecorations(decoration.type, [decoration.options]);
  });
}

function applySuggestion({ range, newCode }: LiquidSuggestion) {
  $editor?.edit((textEditorEdit) => {
    try {
      const start = new Position(range.start.line - 1, range.start.character);
      const end = range.end;

      textEditorEdit.replace(new Range(start, end), newCode + '\n');
    } catch (err) {
      log('Error during sidefix', err);
    }

    disposeDecorations();
  });
}<|MERGE_RESOLUTION|>--- conflicted
+++ resolved
@@ -1,6 +1,5 @@
 import { FileStat, FileTuple, path as pathUtils } from '@shopify/theme-check-common';
 import * as path from 'node:path';
-<<<<<<< HEAD
 import {
   commands,
   ExtensionContext,
@@ -13,9 +12,6 @@
   window,
   workspace,
 } from 'vscode';
-=======
-import { commands, ExtensionContext, languages, Uri, workspace, window } from 'vscode';
->>>>>>> 81ad9128
 import {
   DocumentSelector,
   LanguageClient,
